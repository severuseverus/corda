--- conflicted
+++ resolved
@@ -3,26 +3,15 @@
 import co.paralleluniverse.fibers.Suspendable
 import com.fasterxml.jackson.databind.ObjectMapper
 import com.fasterxml.jackson.module.kotlin.readValue
-<<<<<<< HEAD
 import net.corda.core.concurrent.CordaFuture
-=======
-import com.google.common.util.concurrent.*
->>>>>>> ef8deba0
 import net.corda.core.contracts.StateAndRef
-import net.corda.core.flatMap
 import net.corda.core.flows.FlowLogic
 import net.corda.core.flows.InitiatedBy
 import net.corda.core.flows.InitiatingFlow
 import net.corda.core.identity.Party
-<<<<<<< HEAD
 import net.corda.core.internal.concurrent.*
-import net.corda.core.node.services.linearHeadsOfType
-=======
 import net.corda.core.internal.FlowStateMachine
-import net.corda.core.map
 import net.corda.core.node.services.queryBy
-import net.corda.core.thenMatch
->>>>>>> ef8deba0
 import net.corda.core.toFuture
 import net.corda.core.transactions.SignedTransaction
 import net.corda.flows.TwoPartyDealFlow.Acceptor
@@ -85,17 +74,7 @@
         return future
     }
 
-<<<<<<< HEAD
-    private fun loadLinearHeads(node: SimulatedNode): Map<UniqueIdentifier, StateAndRef<InterestRateSwap.State>> {
-        return node.database.transaction {
-            node.services.vaultService.linearHeadsOfType<InterestRateSwap.State>()
-        }
-    }
-
     private fun doNextFixing(i: Int, j: Int): CordaFuture<Unit>? {
-=======
-    private fun doNextFixing(i: Int, j: Int): ListenableFuture<Unit>? {
->>>>>>> ef8deba0
         println("Doing a fixing between $i and $j")
         val node1: SimulatedNode = banks[i]
         val node2: SimulatedNode = banks[j]
