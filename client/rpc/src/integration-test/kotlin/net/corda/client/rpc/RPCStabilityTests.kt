package net.corda.client.rpc

<<<<<<< HEAD
import com.esotericsoftware.kryo.Kryo
import com.esotericsoftware.kryo.Serializer
import com.esotericsoftware.kryo.io.Input
import com.esotericsoftware.kryo.io.Output
import com.esotericsoftware.kryo.pool.KryoPool
=======
import com.google.common.util.concurrent.Futures
>>>>>>> fe9db6f1
import net.corda.client.rpc.internal.RPCClient
import net.corda.client.rpc.internal.RPCClientConfiguration
import net.corda.core.crypto.random63BitValue
import net.corda.core.internal.concurrent.fork
import net.corda.core.internal.concurrent.getOrThrow
import net.corda.core.internal.concurrent.transpose
import net.corda.core.messaging.RPCOps
import net.corda.core.utilities.millis
import net.corda.core.utilities.seconds
import net.corda.core.serialization.SerializationDefaults
import net.corda.core.utilities.NetworkHostAndPort
import net.corda.core.utilities.Try
import net.corda.node.services.messaging.RPCServerConfiguration
import net.corda.nodeapi.RPCApi
import net.corda.testing.*
import net.corda.testing.driver.poll
import org.apache.activemq.artemis.api.core.SimpleString
import org.junit.Assert.assertEquals
import org.junit.Assert.assertTrue
import org.junit.Test
import rx.Observable
import rx.subjects.PublishSubject
import rx.subjects.UnicastSubject
import java.time.Duration
import java.util.concurrent.*
import java.util.concurrent.atomic.AtomicInteger

class RPCStabilityTests {

    object DummyOps : RPCOps {
        override val protocolVersion = 0
    }

    private fun waitUntilNumberOfThreadsStable(executorService: ScheduledExecutorService): Int {
        val values = ConcurrentLinkedQueue<Int>()
        return poll(executorService, "number of threads to become stable", 250.millis) {
            values.add(Thread.activeCount())
            if (values.size > 5) {
                values.poll()
            }
            val first = values.peek()
            if (values.size == 5 && values.all { it == first }) {
                first
            } else {
                null
            }
        }.get()
    }

    @Test
    fun `client and server dont leak threads`() {
        val executor = Executors.newScheduledThreadPool(1)
        fun startAndStop() {
            rpcDriver {
                val server = startRpcServer<RPCOps>(ops = DummyOps)
                startRpcClient<RPCOps>(server.get().broker.hostAndPort!!).get()
            }
        }
        repeat(5) {
            startAndStop()
        }
        val numberOfThreadsBefore = waitUntilNumberOfThreadsStable(executor)
        repeat(5) {
            startAndStop()
        }
        val numberOfThreadsAfter = waitUntilNumberOfThreadsStable(executor)
        // This is a less than check because threads from other tests may be shutting down while this test is running.
        // This is therefore a "best effort" check. When this test is run on its own this should be a strict equality.
        assertTrue(numberOfThreadsBefore >= numberOfThreadsAfter)
        executor.shutdownNow()
    }

    @Test
    fun `client doesnt leak threads when it fails to start`() {
        val executor = Executors.newScheduledThreadPool(1)
        fun startAndStop() {
            rpcDriver {
                Try.on { startRpcClient<RPCOps>(NetworkHostAndPort("localhost", 9999)).get() }
                val server = startRpcServer<RPCOps>(ops = DummyOps)
                Try.on { startRpcClient<RPCOps>(
                        server.get().broker.hostAndPort!!,
                        configuration = RPCClientConfiguration.default.copy(minimumServerProtocolVersion = 1)
                ).get() }
            }
        }
        repeat(5) {
            startAndStop()
        }
        val numberOfThreadsBefore = waitUntilNumberOfThreadsStable(executor)
        repeat(5) {
            startAndStop()
        }
        val numberOfThreadsAfter = waitUntilNumberOfThreadsStable(executor)
        assertTrue(numberOfThreadsBefore >= numberOfThreadsAfter)
        executor.shutdownNow()
    }

    fun RpcBrokerHandle.getStats(): Map<String, Any> {
        return serverControl.run {
            mapOf(
                    "connections" to listConnectionIDs().toSet(),
                    "sessionCount" to listConnectionIDs().flatMap { listSessions(it).toList() }.size,
                    "consumerCount" to totalConsumerCount
            )
        }
    }

    @Test
    fun `rpc server close doesnt leak broker resources`() {
        rpcDriver {
            fun startAndCloseServer(broker: RpcBrokerHandle) {
                startRpcServerWithBrokerRunning(
                        configuration = RPCServerConfiguration.default.copy(consumerPoolSize = 1, producerPoolBound = 1),
                        ops = DummyOps,
                        brokerHandle = broker
                ).rpcServer.close()
            }

            val broker = startRpcBroker().get()
            startAndCloseServer(broker)
            val initial = broker.getStats()
            repeat(100) {
                startAndCloseServer(broker)
            }
            pollUntilTrue("broker resources to be released") {
                initial == broker.getStats()
            }
        }
    }

    @Test
    fun `rpc client close doesnt leak broker resources`() {
        rpcDriver {
            val server = startRpcServer(configuration = RPCServerConfiguration.default.copy(consumerPoolSize = 1, producerPoolBound = 1), ops = DummyOps).get()
            RPCClient<RPCOps>(server.broker.hostAndPort!!).start(RPCOps::class.java, rpcTestUser.username, rpcTestUser.password).close()
            val initial = server.broker.getStats()
            repeat(100) {
                val connection = RPCClient<RPCOps>(server.broker.hostAndPort!!).start(RPCOps::class.java, rpcTestUser.username, rpcTestUser.password)
                connection.close()
            }
            pollUntilTrue("broker resources to be released") {
                initial == server.broker.getStats()
            }
        }
    }

    @Test
    fun `rpc server close is idempotent`() {
        rpcDriver {
            val server = startRpcServer(ops = DummyOps).get()
            repeat(10) {
                server.rpcServer.close()
            }
        }
    }

    @Test
    fun `rpc client close is idempotent`() {
        rpcDriver {
            val serverShutdown = shutdownManager.follower()
            val server = startRpcServer(ops = DummyOps).get()
            serverShutdown.unfollow()
            // With the server up
            val connection1 = RPCClient<RPCOps>(server.broker.hostAndPort!!).start(RPCOps::class.java, rpcTestUser.username, rpcTestUser.password)
            repeat(10) {
                connection1.close()
            }
            val connection2 = RPCClient<RPCOps>(server.broker.hostAndPort!!).start(RPCOps::class.java, rpcTestUser.username, rpcTestUser.password)
            serverShutdown.shutdown()
            // With the server down
            repeat(10) {
                connection2.close()
            }
        }
    }

    interface LeakObservableOps: RPCOps {
        fun leakObservable(): Observable<Nothing>
    }

    @Test
    fun `client cleans up leaked observables`() {
        rpcDriver {
            val leakObservableOpsImpl = object : LeakObservableOps {
                val leakedUnsubscribedCount = AtomicInteger(0)
                override val protocolVersion = 0
                override fun leakObservable(): Observable<Nothing> {
                    return PublishSubject.create<Nothing>().doOnUnsubscribe {
                        leakedUnsubscribedCount.incrementAndGet()
                    }
                }
            }
            val server = startRpcServer<LeakObservableOps>(ops = leakObservableOpsImpl)
            val proxy = startRpcClient<LeakObservableOps>(server.get().broker.hostAndPort!!).get()
            // Leak many observables
            val N = 200
            (1..N).toList().parallelStream().forEach {
                proxy.leakObservable()
            }
            // In a loop force GC and check whether the server is notified
            while (true) {
                System.gc()
                if (leakObservableOpsImpl.leakedUnsubscribedCount.get() == N) break
                Thread.sleep(100)
            }
        }
    }

    interface ReconnectOps : RPCOps {
        fun ping(): String
    }

    @Test
    fun `client reconnects to rebooted server`() {
        rpcDriver {
            val ops = object : ReconnectOps {
                override val protocolVersion = 0
                override fun ping() = "pong"
            }
            val serverFollower = shutdownManager.follower()
            val serverPort = startRpcServer<ReconnectOps>(ops = ops).getOrThrow().broker.hostAndPort!!
            serverFollower.unfollow()
            // Set retry interval to 1s to reduce test duration
            val clientConfiguration = RPCClientConfiguration.default.copy(connectionRetryInterval = 1.seconds)
            val clientFollower = shutdownManager.follower()
            val client = startRpcClient<ReconnectOps>(serverPort, configuration = clientConfiguration).getOrThrow()
            clientFollower.unfollow()
            assertEquals("pong", client.ping())
            serverFollower.shutdown()
            startRpcServer<ReconnectOps>(ops = ops, customPort = serverPort).getOrThrow()
            val pingFuture = ForkJoinPool.commonPool().fork(client::ping)
            assertEquals("pong", pingFuture.getOrThrow(10.seconds))
            clientFollower.shutdown() // Driver would do this after the new server, causing hang.
        }
    }

    interface TrackSubscriberOps : RPCOps {
        fun subscribe(): Observable<Unit>
    }

    /**
     * In this test we create a number of out of process RPC clients that call [TrackSubscriberOps.subscribe] in a loop.
     */
    @Test
    fun `server cleans up queues after disconnected clients`() {
        rpcDriver {
            val trackSubscriberOpsImpl = object : TrackSubscriberOps {
                override val protocolVersion = 0
                val subscriberCount = AtomicInteger(0)
                val trackSubscriberCountObservable = UnicastSubject.create<Unit>().share().
                        doOnSubscribe { subscriberCount.incrementAndGet() }.
                        doOnUnsubscribe { subscriberCount.decrementAndGet() }
                override fun subscribe(): Observable<Unit> {
                    return trackSubscriberCountObservable
                }
            }
            val server = startRpcServer<TrackSubscriberOps>(
                    configuration = RPCServerConfiguration.default.copy(
                            reapInterval = 100.millis
                    ),
                    ops = trackSubscriberOpsImpl
            ).get()

            val numberOfClients = 4
            val clients = (1 .. numberOfClients).map {
                startRandomRpcClient<TrackSubscriberOps>(server.broker.hostAndPort!!)
            }.transpose().get()

            // Poll until all clients connect
            pollUntilClientNumber(server, numberOfClients)
            pollUntilTrue("number of times subscribe() has been called") { trackSubscriberOpsImpl.subscriberCount.get() >= 100 }.get()
            // Kill one client
            clients[0].destroyForcibly()
            pollUntilClientNumber(server, numberOfClients - 1)
            // Kill the rest
            (1 .. numberOfClients - 1).forEach {
                clients[it].destroyForcibly()
            }
            pollUntilClientNumber(server, 0)
            // Now poll until the server detects the disconnects and unsubscribes from all obserables.
            pollUntilTrue("number of times subscribe() has been called") { trackSubscriberOpsImpl.subscriberCount.get() == 0 }.get()
        }
    }

    interface SlowConsumerRPCOps : RPCOps {
        fun streamAtInterval(interval: Duration, size: Int): Observable<ByteArray>
    }
    class SlowConsumerRPCOpsImpl : SlowConsumerRPCOps {
        override val protocolVersion = 0

        override fun streamAtInterval(interval: Duration, size: Int): Observable<ByteArray> {
            val chunk = ByteArray(size)
            return Observable.interval(interval.toMillis(), TimeUnit.MILLISECONDS).map { chunk }
        }
    }
<<<<<<< HEAD
    val dummyObservableSerialiser = object : Serializer<Observable<*>>() {
        override fun write(kryo: Kryo?, output: Output?, `object`: Observable<*>?) {
        }
        override fun read(kryo: Kryo?, input: Input?, type: Class<Observable<*>>?): Observable<Any> {
            return Observable.empty()
        }
    }
=======
>>>>>>> fe9db6f1
    @Test
    fun `slow consumers are kicked`() {
        rpcDriver {
            val server = startRpcServer(maxBufferedBytesPerClient = 10 * 1024 * 1024, ops = SlowConsumerRPCOpsImpl()).get()

            // Construct an RPC session manually so that we can hang in the message handler
            val myQueue = "${RPCApi.RPC_CLIENT_QUEUE_NAME_PREFIX}.test.${random63BitValue()}"
            val session = startArtemisSession(server.broker.hostAndPort!!)
            session.createTemporaryQueue(myQueue, myQueue)
            val consumer = session.createConsumer(myQueue, null, -1, -1, false)
            consumer.setMessageHandler {
                Thread.sleep(50) // 5x slower than the server producer
                it.acknowledge()
            }
            val producer = session.createProducer(RPCApi.RPC_SERVER_QUEUE_NAME)
            session.start()

            pollUntilClientNumber(server, 1)

            val message = session.createMessage(false)
            val request = RPCApi.ClientToServer.RpcRequest(
                    clientAddress = SimpleString(myQueue),
                    id = RPCApi.RpcRequestId(random63BitValue()),
                    methodName = SlowConsumerRPCOps::streamAtInterval.name,
                    arguments = listOf(10.millis, 123456)
            )
            request.writeToClientMessage(SerializationDefaults.RPC_SERVER_CONTEXT, message)
            producer.send(message)
            session.commit()

            // We are consuming slower than the server is producing, so we should be kicked after a while
            pollUntilClientNumber(server, 0)
        }
    }

}

fun RPCDriverExposedDSLInterface.pollUntilClientNumber(server: RpcServerHandle, expected: Int) {
    pollUntilTrue("number of RPC clients to become $expected") {
        val clientAddresses = server.broker.serverControl.addressNames.filter { it.startsWith(RPCApi.RPC_CLIENT_QUEUE_NAME_PREFIX) }
        clientAddresses.size == expected
    }.get()
}<|MERGE_RESOLUTION|>--- conflicted
+++ resolved
@@ -1,14 +1,5 @@
 package net.corda.client.rpc
 
-<<<<<<< HEAD
-import com.esotericsoftware.kryo.Kryo
-import com.esotericsoftware.kryo.Serializer
-import com.esotericsoftware.kryo.io.Input
-import com.esotericsoftware.kryo.io.Output
-import com.esotericsoftware.kryo.pool.KryoPool
-=======
-import com.google.common.util.concurrent.Futures
->>>>>>> fe9db6f1
 import net.corda.client.rpc.internal.RPCClient
 import net.corda.client.rpc.internal.RPCClientConfiguration
 import net.corda.core.crypto.random63BitValue
@@ -304,16 +295,6 @@
             return Observable.interval(interval.toMillis(), TimeUnit.MILLISECONDS).map { chunk }
         }
     }
-<<<<<<< HEAD
-    val dummyObservableSerialiser = object : Serializer<Observable<*>>() {
-        override fun write(kryo: Kryo?, output: Output?, `object`: Observable<*>?) {
-        }
-        override fun read(kryo: Kryo?, input: Input?, type: Class<Observable<*>>?): Observable<Any> {
-            return Observable.empty()
-        }
-    }
-=======
->>>>>>> fe9db6f1
     @Test
     fun `slow consumers are kicked`() {
         rpcDriver {
